--- conflicted
+++ resolved
@@ -1079,7 +1079,34 @@
           }
         ]
       },
-<<<<<<< HEAD
+      "SwapperRoute": {
+        "oneOf": [
+          {
+            "type": "object",
+            "required": [
+              "astro"
+            ],
+            "properties": {
+              "astro": {
+                "$ref": "#/definitions/AstroRoute"
+              }
+            },
+            "additionalProperties": false
+          },
+          {
+            "type": "object",
+            "required": [
+              "osmo"
+            ],
+            "properties": {
+              "osmo": {
+                "$ref": "#/definitions/OsmoRoute"
+              }
+            },
+            "additionalProperties": false
+          }
+        ]
+      },
       "SignedDecimal": {
         "description": "Inspired by Margined protocol's implementation: https://github.com/margined-protocol/perpetuals/blob/main/packages/margined_common/src/integer.rs\n\nThis type is specifically adapted to our need (only methods that are actually used by the contract are implemented) hence not suited for general use.",
         "type": "object",
@@ -1095,35 +1122,6 @@
             "type": "boolean"
           }
         }
-=======
-      "SwapperRoute": {
-        "oneOf": [
-          {
-            "type": "object",
-            "required": [
-              "astro"
-            ],
-            "properties": {
-              "astro": {
-                "$ref": "#/definitions/AstroRoute"
-              }
-            },
-            "additionalProperties": false
-          },
-          {
-            "type": "object",
-            "required": [
-              "osmo"
-            ],
-            "properties": {
-              "osmo": {
-                "$ref": "#/definitions/OsmoRoute"
-              }
-            },
-            "additionalProperties": false
-          }
-        ]
->>>>>>> 37417fb0
       },
       "Uint128": {
         "description": "A thin wrapper around u128 that is using strings for JSON encoding/decoding, such that the full u128 range can be used for clients that convert JSON numbers to floats, like JavaScript and jq.\n\n# Examples\n\nUse `from` to create instances of this and `u128` to get the value out:\n\n``` # use cosmwasm_std::Uint128; let a = Uint128::from(123u128); assert_eq!(a.u128(), 123);\n\nlet b = Uint128::from(42u64); assert_eq!(b.u128(), 42);\n\nlet c = Uint128::from(70u32); assert_eq!(c.u128(), 70); ```",
