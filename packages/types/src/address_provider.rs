--- conflicted
+++ resolved
@@ -39,13 +39,10 @@
     AstroportIncentives,
     /// Perps contract
     Perps,
-<<<<<<< HEAD
     /// Health contract
     Health,
-=======
     /// The address that shall receive the revenue share given to neutron (10%)
     RevenueShare,
->>>>>>> 174c96ae
 }
 
 impl fmt::Display for MarsAddressType {
@@ -63,11 +60,8 @@
             MarsAddressType::Swapper => "swapper",
             MarsAddressType::AstroportIncentives => "astroport_incentives",
             MarsAddressType::Perps => "perps",
-<<<<<<< HEAD
             MarsAddressType::Health => "health",
-=======
             MarsAddressType::RevenueShare => "revenue_share",
->>>>>>> 174c96ae
         };
         write!(f, "{s}")
     }
@@ -90,11 +84,8 @@
             "swapper" => Ok(MarsAddressType::Swapper),
             "astroport_incentives" => Ok(MarsAddressType::AstroportIncentives),
             "perps" => Ok(MarsAddressType::Perps),
-<<<<<<< HEAD
             "health" => Ok(MarsAddressType::Health),
-=======
             "revenue_share" => Ok(MarsAddressType::RevenueShare),
->>>>>>> 174c96ae
             _ => Err(StdError::parse_err(type_name::<Self>(), s)),
         }
     }
