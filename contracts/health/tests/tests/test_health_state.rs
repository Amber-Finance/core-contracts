use cosmwasm_std::{Coin, Decimal, Uint128};
use mars_types::{
    credit_manager::{DebtAmount, Positions},
    health::{AccountKind, HealthState},
    oracle::ActionKind,
    params::AssetParamsUpdate::AddOrUpdate,
};

use super::helpers::{default_asset_params, MockEnv};

#[test]
fn zero_debts_results_in_healthy_state() {
    let mut mock = MockEnv::new().build().unwrap();

    let account_id = "1352524";
    mock.set_positions_response(
        account_id,
        &Positions {
            account_id: account_id.to_string(),
            account_kind: AccountKind::Default,
            deposits: vec![Coin {
                denom: "xyz".to_string(),
                amount: Uint128::one(),
            }],
            debts: vec![],
            lends: vec![],
            vaults: vec![],
<<<<<<< HEAD
            perps: vec![],
            perp_vault: None,
=======
            staked_astro_lps: vec![],
>>>>>>> 165900d8
        },
    );

    let state =
        mock.query_health_state(account_id, AccountKind::Default, ActionKind::Default).unwrap();

    assert_eq!(state, HealthState::Healthy);
}

#[test]
fn computing_health_when_healthy() {
    let mut mock = MockEnv::new().build().unwrap();

    let umars = "umars";
    mock.set_price(umars, Decimal::one(), ActionKind::Default);
    mock.update_asset_params(AddOrUpdate {
        params: default_asset_params(umars),
    });

    let account_id = "123";
    mock.set_positions_response(
        account_id,
        &Positions {
            account_id: account_id.to_string(),
            account_kind: AccountKind::Default,
            deposits: vec![Coin {
                denom: umars.to_string(),
                amount: Uint128::new(100),
            }],
            debts: vec![DebtAmount {
                denom: umars.to_string(),
                shares: Default::default(),
                amount: Uint128::new(30),
            }],
            lends: vec![],
            vaults: vec![],
<<<<<<< HEAD
            perps: vec![],
            perp_vault: None,
=======
            staked_astro_lps: vec![],
>>>>>>> 165900d8
        },
    );

    let state =
        mock.query_health_state(account_id, AccountKind::Default, ActionKind::Default).unwrap();
    assert_eq!(state, HealthState::Healthy);
}

#[test]
fn computing_health_when_unhealthy() {
    let mut mock = MockEnv::new().build().unwrap();

    let umars = "umars";
    mock.set_price(umars, Decimal::one(), ActionKind::Default);
    mock.update_asset_params(AddOrUpdate {
        params: default_asset_params(umars),
    });

    let account_id = "123";
    mock.set_positions_response(
        account_id,
        &Positions {
            account_id: account_id.to_string(),
            account_kind: AccountKind::Default,
            deposits: vec![Coin {
                denom: umars.to_string(),
                amount: Uint128::new(100),
            }],
            debts: vec![DebtAmount {
                denom: umars.to_string(),
                shares: Default::default(),
                amount: Uint128::new(250),
            }],
            lends: vec![],
            vaults: vec![],
<<<<<<< HEAD
            perps: vec![],
            perp_vault: None,
=======
            staked_astro_lps: vec![],
>>>>>>> 165900d8
        },
    );

    let state =
        mock.query_health_state(account_id, AccountKind::Default, ActionKind::Default).unwrap();
    assert!(matches!(state, HealthState::Unhealthy { .. }));
}<|MERGE_RESOLUTION|>--- conflicted
+++ resolved
@@ -25,12 +25,9 @@
             debts: vec![],
             lends: vec![],
             vaults: vec![],
-<<<<<<< HEAD
+            staked_astro_lps: vec![],
             perps: vec![],
             perp_vault: None,
-=======
-            staked_astro_lps: vec![],
->>>>>>> 165900d8
         },
     );
 
@@ -67,12 +64,9 @@
             }],
             lends: vec![],
             vaults: vec![],
-<<<<<<< HEAD
+            staked_astro_lps: vec![],
             perps: vec![],
             perp_vault: None,
-=======
-            staked_astro_lps: vec![],
->>>>>>> 165900d8
         },
     );
 
@@ -108,12 +102,9 @@
             }],
             lends: vec![],
             vaults: vec![],
-<<<<<<< HEAD
+            staked_astro_lps: vec![],
             perps: vec![],
             perp_vault: None,
-=======
-            staked_astro_lps: vec![],
->>>>>>> 165900d8
         },
     );
 
