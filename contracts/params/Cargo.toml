[package]
name          = "mars-params"
description   = "Contract storing the asset params for Credit Manager and Red Bank."
<<<<<<< HEAD
version       = "2.2.1"
=======
version       = "2.2.3"
>>>>>>> 174c96ae
authors       = { workspace = true }
license       = { workspace = true }
edition       = { workspace = true }
repository    = { workspace = true }
homepage      = { workspace = true }
documentation = { workspace = true }
keywords      = { workspace = true }

[lib]
crate-type = ["cdylib", "rlib"]
doctest    = false

[features]
# for quicker tests, cargo test --lib
# for more explicit tests, cargo test --features=backtraces
backtraces = ["cosmwasm-std/backtraces"]
library    = []

[dependencies]
astroport-v5       = { workspace = true }
cosmwasm-schema    = { workspace = true }
cosmwasm-std       = { workspace = true }
cw2                = { workspace = true }
cw-paginate        = { workspace = true }
cw-storage-plus    = { workspace = true }
mars-interest-rate = { workspace = true }
mars-owner         = { workspace = true }
mars-types         = { workspace = true }
mars-utils         = { workspace = true }
thiserror          = { workspace = true }

[dev-dependencies]
mars-address-provider          = { workspace = true }
mars-oracle-osmosis            = { workspace = true }
mars-red-bank                  = { workspace = true }
mars-rewards-collector-osmosis = { workspace = true }
mars-incentives                = { workspace = true }
anyhow                         = { workspace = true }
cw-multi-test                  = { workspace = true }
mars-testing                   = { workspace = true }
mars-perps                     = { workspace = true }
test-case                      = { workspace = true }<|MERGE_RESOLUTION|>--- conflicted
+++ resolved
@@ -1,11 +1,7 @@
 [package]
 name          = "mars-params"
 description   = "Contract storing the asset params for Credit Manager and Red Bank."
-<<<<<<< HEAD
-version       = "2.2.1"
-=======
 version       = "2.2.3"
->>>>>>> 174c96ae
 authors       = { workspace = true }
 license       = { workspace = true }
 edition       = { workspace = true }
