use cosmwasm_std::{
    ensure, ensure_eq, to_json_binary, Addr, CosmosMsg, Deps, DepsMut, MessageInfo, Order,
    Response, WasmMsg,
};
use cw_storage_plus::Item;
use mars_owner::OwnerInit::SetInitialOwner;
use mars_types::{
    adapters::oracle::OracleBase,
    address_provider::{self, helpers::query_contract_addr, MarsAddressType},
    params::{
        AssetParams, AssetParamsUpdate, ManagedVaultConfigUpdate, PerpParams, PerpParamsUpdate,
        VaultConfigUpdate,
    },
    perps::ExecuteMsg,
    red_bank::{ExecuteMsg as RedBankExecuteMsg, MarketParams, MarketParamsUpdate},
};
use mars_utils::helpers::option_string_to_addr;

use crate::{
    error::{ContractError, ContractResult},
    state::{
        ADDRESS_PROVIDER, ASSET_PARAMS, BLACKLISTED_VAULTS, MANAGED_VAULT_CODE_IDS,
        MANAGED_VAULT_MIN_CREATION_FEE_IN_UUSD, MAX_PERP_PARAMS, OWNER, PERP_PARAMS, RISK_MANAGER,
        RISK_MANAGER_KEY, VAULT_CONFIGS,
    },
};

pub const CONTRACT_NAME: &str = env!("CARGO_PKG_NAME");
pub const CONTRACT_VERSION: &str = env!("CARGO_PKG_VERSION");

// Force resets the risk manager to the contract owner.
pub fn reset_risk_manager(deps: DepsMut, info: MessageInfo) -> Result<Response, ContractError> {
    OWNER.assert_owner(deps.storage, &info.sender)?;

    // Use same storage key as current RISK_MANAGER to remove existing state
    let storage_key = Item::<()>::new(RISK_MANAGER_KEY);
    storage_key.remove(deps.storage);

    RISK_MANAGER.initialize(
        deps.storage,
        deps.api,
        SetInitialOwner {
            owner: info.sender.to_string(),
        },
    )?;

    Ok(Response::new()
        .add_attribute("action", "reset_risk_manager")
        .add_attribute("new_risk_manager", info.sender.to_string()))
}

pub fn update_config(
    deps: DepsMut,
    info: MessageInfo,
    address_provider: Option<String>,
    max_perp_params: Option<u8>,
) -> Result<Response, ContractError> {
    OWNER.assert_owner(deps.storage, &info.sender)?;

    let current_addr = ADDRESS_PROVIDER.load(deps.storage)?;
    let updated_addr = option_string_to_addr(deps.api, address_provider, current_addr)?;
    ADDRESS_PROVIDER.save(deps.storage, &updated_addr)?;

    let mut res = Response::new()
        .add_attribute("action", "update_config")
        .add_attribute("address_provider", updated_addr.to_string());

    if let Some(max) = max_perp_params {
        MAX_PERP_PARAMS.save(deps.storage, &max)?;
        res = res.add_attribute("max_perp_params", max.to_string());
    }

    Ok(res)
}

/// Asserts that the price source is set for the given denom.
/// Returns an error if the price source is not set.
/// Helps to prevent updating params without setting the price source first.
///
/// # Arguments
///
/// * `deps` - The dependencies of the contract.
/// * `denom` - The denom to check the price source for.
///
/// # Returns
///
/// * `()` - If the price source is set.
/// * `ContractError::PriceSourceNotFound` - If the price source is not set.
fn assert_oracle_price_source(deps: Deps, denom: &str) -> ContractResult<()> {
    let address_provider = ADDRESS_PROVIDER.load(deps.storage)?;
    let oracle_addr = query_contract_addr(deps, &address_provider, MarsAddressType::Oracle)?;
    let oracle_addr_adapter = OracleBase::new(oracle_addr);

    let has_price_source =
        oracle_addr_adapter.has_price_source(&deps.querier, denom)?.has_price_source;
    if !has_price_source {
        return Err(ContractError::PriceSourceNotFound {
            denom: denom.to_string(),
        });
    }
    Ok(())
}

pub fn update_asset_params(
    deps: DepsMut,
    info: MessageInfo,
    update: AssetParamsUpdate,
) -> ContractResult<Response> {
    let permission = Permission::new(deps.as_ref(), &info.sender)?;

    let mut response = Response::new().add_attribute("action", "update_asset_param");

    match update {
        AssetParamsUpdate::AddOrUpdate {
            params: unchecked,
        } => {
            let params = unchecked.check(deps.api)?;

            assert_oracle_price_source(deps.as_ref(), &params.denom)?;

            // Risk manager cannot change the liquidation threshold
            permission.validate_asset_liquidation_threshold_unchanged(&params)?;

            // Risk manager cannot change the reserve factor
            let market_params = (&params).into();
            permission.validate_market_reserve_factor_unchanged(&market_params)?;

            ASSET_PARAMS.save(deps.storage, &params.denom, &params)?;

            let ap_addr = ADDRESS_PROVIDER.load(deps.storage)?;
            let rb_addr = address_provider::helpers::query_contract_addr(
                deps.as_ref(),
                &ap_addr,
                MarsAddressType::RedBank,
            )?;

            let msg = CosmosMsg::Wasm(WasmMsg::Execute {
                contract_addr: rb_addr.to_string(),
                msg: to_json_binary(&RedBankExecuteMsg::UpdateMarketParams(
                    MarketParamsUpdate::AddOrUpdate {
                        params: market_params,
                    },
                ))?,
                funds: vec![],
            });

            response = response
                .add_message(msg)
                .add_attribute("action_type", "add_or_update")
                .add_attribute("sender", info.sender)
                .add_attribute("denom", params.denom);
        }
    }

    Ok(response)
}

pub fn update_vault_config(
    deps: DepsMut,
    info: MessageInfo,
    update: VaultConfigUpdate,
) -> ContractResult<Response> {
    OWNER.assert_owner(deps.storage, &info.sender)?;

    let mut response = Response::new().add_attribute("action", "update_vault_config");

    match update {
        VaultConfigUpdate::AddOrUpdate {
            config,
        } => {
            let checked = config.check(deps.api)?;
            VAULT_CONFIGS.save(deps.storage, &checked.addr, &checked)?;
            response = response
                .add_attribute("action_type", "add_or_update")
                .add_attribute("addr", checked.addr);
        }
    }

    Ok(response)
}

pub fn update_perp_params(
    deps: DepsMut,
    info: MessageInfo,
    update: PerpParamsUpdate,
) -> ContractResult<Response> {
    let permission = Permission::new(deps.as_ref(), &info.sender)?;

    let mut response = Response::new().add_attribute("action", "update_perp_param");

    match update {
        PerpParamsUpdate::AddOrUpdate {
            params,
        } => {
            let checked = params.check()?;

            assert_oracle_price_source(deps.as_ref(), &checked.denom)?;

            // Risk manager cannot change the liquidation threshold
            permission.validate_perps_liquidation_threshold_unchanged(&checked)?;

            PERP_PARAMS.save(deps.storage, &checked.denom, &checked)?;

            let current_addr = ADDRESS_PROVIDER.load(deps.storage)?;
            let perps_addr = address_provider::helpers::query_contract_addr(
                deps.as_ref(),
                &current_addr,
                MarsAddressType::Perps,
            )?;

            let msg = CosmosMsg::Wasm(WasmMsg::Execute {
                contract_addr: perps_addr.to_string(),
                msg: to_json_binary(&ExecuteMsg::UpdateMarket {
                    params: checked,
                })?,
                funds: vec![],
            });

            response = response
                .add_message(msg)
                .add_attribute("action_type", "add_or_update")
                .add_attribute("sender", info.sender)
                .add_attribute("denom", params.denom);
        }
    }

    // Check if the number of perp params is within the limit
    let max_perp_params = MAX_PERP_PARAMS.load(deps.storage)?;
    let num = PERP_PARAMS.keys(deps.storage, None, None, Order::Ascending).count();
    ensure!(
        num <= max_perp_params as usize,
        ContractError::MaxPerpParamsReached {
            max: max_perp_params
        }
    );

    Ok(response)
}

struct Permission<'a> {
    deps: Deps<'a>,
    owner: bool,
    risk_manager: bool,
}

impl<'a> Permission<'a> {
    pub fn new(deps: Deps<'a>, sender: &Addr) -> ContractResult<Self> {
        let owner = OWNER.is_owner(deps.storage, sender)?;
        let risk_manager = RISK_MANAGER.is_owner(deps.storage, sender)?;
        ensure!(owner || risk_manager, ContractError::NotOwnerOrRiskManager {});
        Ok(Self {
            deps,
            owner,
            risk_manager,
        })
    }

    pub fn validate_asset_liquidation_threshold_unchanged(
        &self,
        new_params: &AssetParams,
    ) -> ContractResult<()> {
        // If the risk_manager is not set to the default (owner) apply restrictions
        if self.risk_manager && !self.owner {
            let current_asset_params =
                ASSET_PARAMS.may_load(self.deps.storage, &new_params.denom)?;
            if let Some(current_asset_params) = current_asset_params {
                ensure_eq!(
                    current_asset_params.liquidation_threshold,
                    new_params.liquidation_threshold,
                    ContractError::RiskManagerUnauthorized {
                        reason: "asset param liquidation threshold".to_string()
                    }
                )
            } else {
                return Err(ContractError::RiskManagerUnauthorized {
                    reason: "new asset".to_string(),
                });
            }
        }
        Ok(())
    }

    pub fn validate_perps_liquidation_threshold_unchanged(
        &self,
        new_params: &PerpParams,
    ) -> ContractResult<()> {
        // If the risk_manager is not set to the default (owner) apply restrictions
        if self.risk_manager && !self.owner {
            let current_perps_params =
                PERP_PARAMS.may_load(self.deps.storage, &new_params.denom)?;
            if let Some(current_perps_params) = current_perps_params {
                ensure_eq!(
                    current_perps_params.liquidation_threshold,
                    new_params.liquidation_threshold,
                    ContractError::RiskManagerUnauthorized {
                        reason: "perp param liquidation threshold".to_string()
                    }
                );
            } else {
                return Err(ContractError::RiskManagerUnauthorized {
                    reason: "new perp".to_string(),
                });
            }
        }
        Ok(())
    }
<<<<<<< HEAD

    pub fn validate_market_reserve_factor_unchanged(
        &self,
        new_params: &MarketParams,
    ) -> ContractResult<()> {
        // If the risk_manager is not set to the default (owner) apply restrictions
        if self.risk_manager && !self.owner {
            let current_asset_params =
                ASSET_PARAMS.may_load(self.deps.storage, &new_params.denom)?;

            if let Some(current_asset_params) = current_asset_params {
                ensure_eq!(
                    Some(current_asset_params.reserve_factor),
                    new_params.reserve_factor,
                    ContractError::RiskManagerUnauthorized {
                        reason: "market param reserve factor".to_string()
                    }
                )
            } else {
                return Err(ContractError::RiskManagerUnauthorized {
                    reason: "new asset".to_string(),
                });
            }
        }
        Ok(())
    }
=======
}

pub fn update_managed_vault_config(
    deps: DepsMut,
    info: MessageInfo,
    update: ManagedVaultConfigUpdate,
) -> ContractResult<Response> {
    let _permission = Permission::new(deps.as_ref(), &info.sender)?;

    let mut response = Response::new().add_attribute("action", "update_managed_vault_config");

    match update {
        ManagedVaultConfigUpdate::AddCodeId(code_id) => {
            let mut code_ids = MANAGED_VAULT_CODE_IDS.may_load(deps.storage)?.unwrap_or_default();

            if !code_ids.code_ids.contains(&code_id) {
                code_ids.code_ids.push(code_id);
                MANAGED_VAULT_CODE_IDS.save(deps.storage, &code_ids)?;

                response = response
                    .add_attribute("action_type", "add_code_id")
                    .add_attribute("code_id", code_id.to_string());
            }
        }
        ManagedVaultConfigUpdate::RemoveCodeId(code_id) => {
            let mut code_ids = MANAGED_VAULT_CODE_IDS.may_load(deps.storage)?.unwrap_or_default();

            if let Some(index) = code_ids.code_ids.iter().position(|id| *id == code_id) {
                code_ids.code_ids.remove(index);
                MANAGED_VAULT_CODE_IDS.save(deps.storage, &code_ids)?;

                response = response
                    .add_attribute("action_type", "remove_code_id")
                    .add_attribute("code_id", code_id.to_string());
            }
        }
        ManagedVaultConfigUpdate::SetMinCreationFeeInUusd(min_creation_fee_in_uusd) => {
            MANAGED_VAULT_MIN_CREATION_FEE_IN_UUSD.save(deps.storage, &min_creation_fee_in_uusd)?;
            response = response
                .add_attribute("action_type", "set_min_creation_fee_in_uusd")
                .add_attribute("min_creation_fee_in_uusd", min_creation_fee_in_uusd.to_string());
        }
        ManagedVaultConfigUpdate::AddVaultToBlacklist(vault_addr) => {
            let mut blacklisted_vaults =
                BLACKLISTED_VAULTS.may_load(deps.storage)?.unwrap_or_default();
            let addr = deps.api.addr_validate(&vault_addr)?;

            if !blacklisted_vaults.vaults.contains(&addr) {
                blacklisted_vaults.vaults.push(addr);
                BLACKLISTED_VAULTS.save(deps.storage, &blacklisted_vaults)?;

                response = response
                    .add_attribute("action_type", "add_blacklisted_vault")
                    .add_attribute("vault_addr", vault_addr);
            }
        }
        ManagedVaultConfigUpdate::RemoveVaultFromBlacklist(vault_addr) => {
            let mut blacklisted_vaults =
                BLACKLISTED_VAULTS.may_load(deps.storage)?.unwrap_or_default();
            let addr = deps.api.addr_validate(&vault_addr)?;

            if let Some(index) = blacklisted_vaults.vaults.iter().position(|v| v == addr) {
                blacklisted_vaults.vaults.remove(index);
                BLACKLISTED_VAULTS.save(deps.storage, &blacklisted_vaults)?;

                response = response
                    .add_attribute("action_type", "remove_blacklisted_vault")
                    .add_attribute("vault_addr", vault_addr);
            }
        }
    }

    Ok(response)
>>>>>>> 174c96ae
}<|MERGE_RESOLUTION|>--- conflicted
+++ resolved
@@ -304,7 +304,6 @@
         }
         Ok(())
     }
-<<<<<<< HEAD
 
     pub fn validate_market_reserve_factor_unchanged(
         &self,
@@ -331,7 +330,6 @@
         }
         Ok(())
     }
-=======
 }
 
 pub fn update_managed_vault_config(
@@ -405,5 +403,4 @@
     }
 
     Ok(response)
->>>>>>> 174c96ae
 }