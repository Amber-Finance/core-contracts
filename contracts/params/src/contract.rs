#[cfg(not(feature = "library"))]
use cosmwasm_std::entry_point;
use cosmwasm_std::{to_json_binary, Binary, Deps, DepsMut, Env, MessageInfo, Response};
use cw2::set_contract_version;
use mars_owner::OwnerInit::SetInitialOwner;
use mars_types::params::{
    CmEmergencyUpdate, EmergencyUpdate, ExecuteMsg, InstantiateMsg, QueryMsg,
    RedBankEmergencyUpdate,
};

use crate::{
    emergency_powers::{disable_borrowing, disallow_coin, set_zero_deposit_cap, set_zero_max_ltv},
    error::ContractResult,
<<<<<<< HEAD
    execute::{update_asset_params, update_config, update_perp_params, update_vault_config},
    migrations,
=======
    execute::{
        assert_thf, update_asset_params, update_config, update_target_health_factor,
        update_vault_config,
    },
>>>>>>> 17471d89
    query::{
        query_all_asset_params, query_all_perp_params, query_all_total_deposits_v2,
        query_all_vault_configs, query_all_vault_configs_v2, query_config, query_total_deposit,
        query_vault_config,
    },
    state::{ADDRESS_PROVIDER, ASSET_PARAMS, OWNER, PERP_PARAMS},
};

pub const CONTRACT_NAME: &str = env!("CARGO_PKG_NAME");
pub const CONTRACT_VERSION: &str = env!("CARGO_PKG_VERSION");

#[cfg_attr(not(feature = "library"), entry_point)]
pub fn instantiate(
    deps: DepsMut,
    _: Env,
    _: MessageInfo,
    msg: InstantiateMsg,
) -> ContractResult<Response> {
    set_contract_version(deps.storage, format!("crates.io:{CONTRACT_NAME}"), CONTRACT_VERSION)?;

    OWNER.initialize(
        deps.storage,
        deps.api,
        SetInitialOwner {
            owner: msg.owner,
        },
    )?;

    let address_provider_addr = deps.api.addr_validate(&msg.address_provider)?;
    ADDRESS_PROVIDER.save(deps.storage, &address_provider_addr)?;

    Ok(Response::default())
}

#[cfg_attr(not(feature = "library"), entry_point)]
pub fn execute(
    deps: DepsMut,
    _: Env,
    info: MessageInfo,
    msg: ExecuteMsg,
) -> ContractResult<Response> {
    match msg {
        ExecuteMsg::UpdateOwner(update) => Ok(OWNER.update(deps, info, update)?),
        ExecuteMsg::UpdateConfig {
            address_provider,
        } => update_config(deps, info, address_provider),
        ExecuteMsg::UpdateAssetParams(update) => update_asset_params(deps, info, update),
        ExecuteMsg::UpdateVaultConfig(update) => update_vault_config(deps, info, update),
        ExecuteMsg::UpdatePerpParams(update) => update_perp_params(deps, info, update),
        ExecuteMsg::EmergencyUpdate(update) => match update {
            EmergencyUpdate::RedBank(rb_u) => match rb_u {
                RedBankEmergencyUpdate::DisableBorrowing(denom) => {
                    disable_borrowing(deps, info, &denom)
                }
            },
            EmergencyUpdate::CreditManager(rv_u) => match rv_u {
                CmEmergencyUpdate::DisallowCoin(denom) => disallow_coin(deps, info, &denom),
                CmEmergencyUpdate::SetZeroMaxLtvOnVault(v) => set_zero_max_ltv(deps, info, &v),
                CmEmergencyUpdate::SetZeroDepositCapOnVault(v) => {
                    set_zero_deposit_cap(deps, info, &v)
                }
            },
        },
    }
}

#[cfg_attr(not(feature = "library"), entry_point)]
pub fn query(deps: Deps, env: Env, msg: QueryMsg) -> ContractResult<Binary> {
    let res = match msg {
        QueryMsg::Owner {} => to_json_binary(&OWNER.query(deps.storage)?),
        QueryMsg::Config {} => to_json_binary(&query_config(deps)?),
        QueryMsg::AssetParams {
            denom,
        } => to_json_binary(&ASSET_PARAMS.may_load(deps.storage, &denom)?),
        QueryMsg::AllAssetParams {
            start_after,
            limit,
        } => to_json_binary(&query_all_asset_params(deps, start_after, limit)?),
        QueryMsg::VaultConfig {
            address,
        } => to_json_binary(&query_vault_config(deps, &address)?),
        QueryMsg::AllVaultConfigs {
            start_after,
            limit,
        } => to_json_binary(&query_all_vault_configs(deps, start_after, limit)?),
        QueryMsg::AllVaultConfigsV2 {
            start_after,
            limit,
        } => to_json_binary(&query_all_vault_configs_v2(deps, start_after, limit)?),
        QueryMsg::PerpParams {
            denom,
        } => to_json_binary(&PERP_PARAMS.load(deps.storage, &denom)?),
        QueryMsg::AllPerpParams {
            start_after,
            limit,
        } => to_json_binary(&query_all_perp_params(deps, start_after, limit)?),
        QueryMsg::TotalDeposit {
            denom,
        } => to_json_binary(&query_total_deposit(deps, &env, denom)?),
        QueryMsg::AllTotalDepositsV2 {
            start_after,
            limit,
        } => to_json_binary(&query_all_total_deposits_v2(deps, start_after, limit)?),
    };
    res.map_err(Into::into)
}<|MERGE_RESOLUTION|>--- conflicted
+++ resolved
@@ -11,15 +11,7 @@
 use crate::{
     emergency_powers::{disable_borrowing, disallow_coin, set_zero_deposit_cap, set_zero_max_ltv},
     error::ContractResult,
-<<<<<<< HEAD
     execute::{update_asset_params, update_config, update_perp_params, update_vault_config},
-    migrations,
-=======
-    execute::{
-        assert_thf, update_asset_params, update_config, update_target_health_factor,
-        update_vault_config,
-    },
->>>>>>> 17471d89
     query::{
         query_all_asset_params, query_all_perp_params, query_all_total_deposits_v2,
         query_all_vault_configs, query_all_vault_configs_v2, query_config, query_total_deposit,
