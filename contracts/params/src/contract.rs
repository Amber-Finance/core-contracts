--- conflicted
+++ resolved
@@ -96,21 +96,14 @@
         QueryMsg::AllVaultConfigs {
             start_after,
             limit,
-<<<<<<< HEAD
-        } => to_binary(&query_all_vault_configs(deps, start_after, limit)?),
+        } => to_json_binary(&query_all_vault_configs(deps, start_after, limit)?),
         QueryMsg::PerpParams {
             denom,
-        } => to_binary(&PERP_PARAMS.load(deps.storage, &denom)?),
+        } => to_json_binary(&PERP_PARAMS.load(deps.storage, &denom)?),
         QueryMsg::AllPerpParams {
             start_after,
             limit,
-        } => to_binary(&query_all_perp_params(deps, start_after, limit)?),
-=======
-        } => to_json_binary(&query_all_vault_configs(deps, start_after, limit)?),
-        QueryMsg::TargetHealthFactor {} => {
-            to_json_binary(&TARGET_HEALTH_FACTOR.load(deps.storage)?)
-        }
->>>>>>> 37417fb0
+        } => to_json_binary(&query_all_perp_params(deps, start_after, limit)?),
         QueryMsg::TotalDeposit {
             denom,
         } => to_json_binary(&query_total_deposit(deps, &env, denom)?),
