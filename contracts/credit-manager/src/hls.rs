<<<<<<< HEAD
use cosmwasm_std::{Deps, Env, Response};
use mars_types::{health::AccountKind, oracle::ActionKind, params::HlsAssetType};
=======
use cosmwasm_std::{Deps, Response};
use mars_types::{credit_manager::Positions, health::AccountKind, params::HlsAssetType};
>>>>>>> 165900d8

use crate::{
    error::{ContractError, ContractResult},
    query::query_positions,
    state::PARAMS,
};

pub fn assert_hls_rules(deps: Deps, env: Env, account_id: &str) -> ContractResult<Response> {
    // Rule #1 - There can only be 0 or 1 debt denom in the account
<<<<<<< HEAD
    let positions = query_positions(deps, env, account_id, ActionKind::Default)?;
=======
    let Positions {
        // destruct Positions so whenever we add new positions we don't forget to add them here
        account_id,
        account_kind: _,
        deposits: _,
        debts,
        lends,
        vaults,
        staked_astro_lps,
    } = query_positions(deps, account_id)?;
>>>>>>> 165900d8

    if debts.len() > 1 {
        return Err(ContractError::HLS {
            reason: "Account has more than one debt denom".to_string(),
        });
    }

    if let Some(debt) = debts.first() {
        let params = PARAMS
            .load(deps.storage)?
            .query_asset_params(&deps.querier, &debt.denom)?
            .ok_or(ContractError::AssetParamsNotFound(debt.denom.to_string()))?;

        // Rule #2: Debt denom must have HLS params set in the Mars-Param contract
        let Some(hls) = params.credit_manager.hls else {
            return Err(ContractError::HLS {
                reason: format!("{} does not have HLS parameters", debt.denom),
            });
        };

        // Rule #3: For that debt denom, verify all collateral assets excluding deposits are only those
        //          within the correlated list for that debt denom.
        //          Deposits can have claimed rewards which are not correlated. These assets will have
        //          LTV = 0 and won't be considered for HF.

        // === Lends ===
        for lend in lends.iter() {
            hls.correlations
                .iter()
                .find(|h| match h {
                    HlsAssetType::Coin {
                        denom,
                    } => &lend.denom == denom,
                    _ => false,
                })
                .ok_or_else(|| ContractError::HLS {
                    reason: format!(
                        "{} lend is not a correlated asset to debt {}",
                        lend.denom, debt.denom
                    ),
                })?;
        }

        // === Vault positions ===
        for v in vaults.iter() {
            hls.correlations
                .iter()
                .find(|h| match h {
                    HlsAssetType::Vault {
                        addr,
                    } => v.vault.address == addr,
                    _ => false,
                })
                .ok_or_else(|| ContractError::HLS {
                    reason: format!(
                        "{} vault is not a correlated asset to debt {}",
                        v.vault.address, debt.denom
                    ),
                })?;
        }

        // === Staked Astro LP positions ===
        for staked_astro_lp in staked_astro_lps.iter() {
            hls.correlations
                .iter()
                .find(|h| match h {
                    HlsAssetType::Coin {
                        denom,
                    } => &staked_astro_lp.denom == denom,
                    _ => false,
                })
                .ok_or_else(|| ContractError::HLS {
                    reason: format!(
                        "{} staked astro lp is not a correlated asset to debt {}",
                        staked_astro_lp.denom, debt.denom
                    ),
                })?;
        }
    }

    Ok(Response::new()
        .add_attribute("action", "callback/assert_hls_rules")
        .add_attribute("account_id", account_id)
        .add_attribute("account_kind", AccountKind::HighLeveredStrategy.to_string()))
}<|MERGE_RESOLUTION|>--- conflicted
+++ resolved
@@ -1,10 +1,7 @@
-<<<<<<< HEAD
 use cosmwasm_std::{Deps, Env, Response};
-use mars_types::{health::AccountKind, oracle::ActionKind, params::HlsAssetType};
-=======
-use cosmwasm_std::{Deps, Response};
-use mars_types::{credit_manager::Positions, health::AccountKind, params::HlsAssetType};
->>>>>>> 165900d8
+use mars_types::{
+    credit_manager::Positions, health::AccountKind, oracle::ActionKind, params::HlsAssetType,
+};
 
 use crate::{
     error::{ContractError, ContractResult},
@@ -12,11 +9,9 @@
     state::PARAMS,
 };
 
+// TODO: should we check if perps and perp_vault are present?
 pub fn assert_hls_rules(deps: Deps, env: Env, account_id: &str) -> ContractResult<Response> {
     // Rule #1 - There can only be 0 or 1 debt denom in the account
-<<<<<<< HEAD
-    let positions = query_positions(deps, env, account_id, ActionKind::Default)?;
-=======
     let Positions {
         // destruct Positions so whenever we add new positions we don't forget to add them here
         account_id,
@@ -26,8 +21,9 @@
         lends,
         vaults,
         staked_astro_lps,
-    } = query_positions(deps, account_id)?;
->>>>>>> 165900d8
+        perps: _,
+        perp_vault: _,
+    } = query_positions(deps, env, account_id, ActionKind::Default)?;
 
     if debts.len() > 1 {
         return Err(ContractError::HLS {
