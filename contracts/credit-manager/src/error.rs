--- conflicted
+++ resolved
@@ -264,7 +264,6 @@
     )]
     IllegalTriggerAction,
 
-<<<<<<< HEAD
     #[error("Trigger conditions may only have one OrderExecuted")]
     MultipleOrderExecutedConditions,
 
@@ -289,7 +288,6 @@
     NoPerpPosition {
         denom: String,
     },
-=======
     #[error("Invalid vault code id. Allowed code ids configured in params")]
     InvalidVaultCodeId {},
 
@@ -299,5 +297,4 @@
     },
     #[error("Vault has an admin; vaults cannot be managed with an admin set.")]
     VaultHasAdmin {},
->>>>>>> 174c96ae
 }