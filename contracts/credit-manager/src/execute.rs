--- conflicted
+++ resolved
@@ -36,14 +36,10 @@
     trigger::{create_trigger_order, delete_trigger_order},
     unstake_astro_lp::unstake_lp,
     update_coin_balances::{update_coin_balance, update_coin_balance_after_vault_liquidation},
-<<<<<<< HEAD
-    utils::{assert_is_authorized, extract_action_names, get_account_kind},
-=======
     utils::{
         assert_allowed_managed_vault_code_ids, assert_is_authorized, assert_is_not_blacklisted,
-        assert_vault_has_no_admin, get_account_kind,
+        assert_vault_has_no_admin, get_account_kind, extract_action_names,
     },
->>>>>>> 868f3156
     vault::{
         enter_vault, exit_vault, exit_vault_unlocked, liquidate_vault, request_vault_unlock,
         update_vault_coin_balance,
