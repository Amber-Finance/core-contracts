--- conflicted
+++ resolved
@@ -67,21 +67,13 @@
 proptest          = "1.1.0"
 
 # packages
-<<<<<<< HEAD
 mars-health         = { path = "./packages/health" }
+mars-liquidation    = { path = "./packages/liquidation" }
 mars-osmosis        = { path = "./packages/chains/osmosis" }
+mars-params         = { path = "./contracts/params" }
 mars-red-bank-types = { path = "./packages/types" }
 mars-testing        = { path = "./packages/testing" }
 mars-utils          = { path = "./packages/utils" }
-=======
-mars-health         = { version = "1.0.0", path = "./packages/health" }
-mars-liquidation    = { version = "1.0.0", path = "./packages/liquidation" }
-mars-osmosis        = { version = "1.0.0", path = "./packages/chains/osmosis" }
-mars-params         = { version = "1.0.7", path = "./contracts/params" }
-mars-red-bank-types = { version = "1.0.0", path = "./packages/types" }
-mars-testing        = { version = "1.0.0", path = "./packages/testing" }
-mars-utils          = { version = "1.0.0", path = "./packages/utils" }
->>>>>>> 5e1f63a7
 
 # contracts
 mars-address-provider          = { path = "./contracts/address-provider" }
