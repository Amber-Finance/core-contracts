import { Storage } from './storage'
import { DeploymentConfig, TestActions, VaultInfo } from '../../types/config'
import { difference } from 'lodash'
import assert from 'assert'
import { printBlue, printGreen, printYellow } from '../../utils/chalk'
import { SigningCosmWasmClient } from '@cosmjs/cosmwasm-stargate'
import {
  MarsCreditManagerClient,
  MarsCreditManagerQueryClient,
} from '../../types/generated/mars-credit-manager/MarsCreditManager.client'
import { MarsAccountNftQueryClient } from '../../types/generated/mars-account-nft/MarsAccountNft.client'
import {
  Action,
  Coin,
  ConfigUpdates,
  ExecuteMsg,
  SignedUint,
} from '../../types/generated/mars-credit-manager/MarsCreditManager.types'
import { MarsMockVaultQueryClient } from '../../types/generated/mars-mock-vault/MarsMockVault.client'
import { VaultConfigBaseForString } from '../../types/generated/mars-params/MarsParams.types'

export class Rover {
  private exec: MarsCreditManagerClient
  private query: MarsCreditManagerQueryClient
  private nft: MarsAccountNftQueryClient
  accountId?: string

  constructor(
    private userAddr: string,
    private storage: Storage,
    private config: DeploymentConfig,
    private cwClient: SigningCosmWasmClient,
    private actions?: TestActions,
  ) {
    this.exec = new MarsCreditManagerClient(cwClient, userAddr, storage.addresses.creditManager!)
    this.query = new MarsCreditManagerQueryClient(cwClient, storage.addresses.creditManager!)
    this.nft = new MarsAccountNftQueryClient(cwClient, storage.addresses.accountNft!)
  }

  async updateConfig(updates: ConfigUpdates) {
    await this.exec.updateConfig({ updates })
  }

  async createCreditAccount() {
    const before = await this.nft.tokens({ owner: this.userAddr })
    const executeMsg = { create_credit_account: 'default' } satisfies ExecuteMsg
    const response = await this.cwClient.execute(
      this.userAddr,
      this.storage.addresses.creditManager!,
      executeMsg,
      'auto',
    )
    printYellow(
      `Create credit account, gas used: ${response.gasUsed}, tx: ${response.transactionHash}`,
    )
    const after = await this.nft.tokens({ owner: this.userAddr })
    const diff = difference(after.tokens, before.tokens)
    assert.equal(diff.length, 1)
    this.accountId = diff[0]
    printGreen(`Newly created credit account id: #${diff[0]}`)
  }

  async reuseCreditAccount(accountId: string) {
    this.accountId = accountId
    printGreen(`Reuse credit account id: #${accountId}`)
  }

  async depositWithTestParams() {
    const denom = this.config.chain.baseDenom
    const amount = this.actions!.depositAmount
    await this.deposit(denom, amount)

    const positions = await this.query.positions({ accountId: this.accountId! })
    assert.equal(positions.deposits.length, 1)
    assert.equal(positions.deposits[0].amount, amount)
    assert.equal(positions.deposits[0].denom, denom)
    printGreen(`Deposited into credit account: ${amount} ${denom}`)
  }

  async deposit(denom: string, amount: string) {
    const response = await this.updateCreditAccount(
      [{ deposit: { amount, denom } }],
      [{ amount: amount, denom }],
    )
    printYellow(`Deposit, gas used: ${response.gasUsed}, tx: ${response.transactionHash}`)
  }

  async lendWithTestParams() {
    const denom = this.config.chain.baseDenom
    const amount = this.actions!.lendAmount
    await this.lend(denom, amount)

    const positions = await this.query.positions({ accountId: this.accountId! })
    assert.equal(positions.lends.length, 1)
    assert.equal(positions.lends[0].denom, denom)
    printGreen(`Lent to Red Bank: ${amount} ${denom}`)
  }

  async lend(denom: string, amount: string) {
    const response = await this.updateCreditAccount(
      [{ lend: { amount: { exact: amount }, denom } }],
      [],
    )
    printYellow(`Lend, gas used: ${response.gasUsed}, tx: ${response.transactionHash}`)
  }

  async withdrawWithTestParams() {
    const denom = this.config.chain.baseDenom
    const amount = this.actions!.withdrawAmount

    const positionsBefore = await this.query.positions({ accountId: this.accountId! })
    const beforeWithdraw = parseFloat(
      positionsBefore.deposits.find((c) => c.denom === denom)!.amount,
    )

    await this.withdraw(denom, amount)

    const positionsAfter = await this.query.positions({ accountId: this.accountId! })
    const afterWithdraw = parseFloat(positionsAfter.deposits.find((c) => c.denom === denom)!.amount)
    assert.equal(beforeWithdraw - afterWithdraw, amount)
    printGreen(`Withdrew: ${amount} ${denom}`)
  }

  async withdraw(denom: string, amount: string) {
    const response = await this.updateCreditAccount([
      { withdraw: { amount: { exact: amount }, denom } },
    ])
    printYellow(`Withdraw, gas used: ${response.gasUsed}, tx: ${response.transactionHash}`)
  }

  async borrowWithTestParams() {
    const denom = this.config.chain.baseDenom
    const amount = this.actions!.borrowAmount
    await this.borrow(denom, amount)

    const positions = await this.query.positions({ accountId: this.accountId! })
    assert.equal(positions.debts.length, 1)
    assert.equal(positions.debts[0].denom, denom)
    printGreen(`Borrowed from RedBank: ${amount} ${denom}`)
  }

  async borrow(denom: string, amount: string) {
    const response = await this.updateCreditAccount([{ borrow: { amount, denom } }])
    printYellow(`Borrow, gas used: ${response.gasUsed}, tx: ${response.transactionHash}`)
  }

  async repayWithTestParams() {
    const denom = this.config.chain.baseDenom
    const amount = this.actions!.repayAmount
    await this.repay(denom, amount)

    const positions = await this.query.positions({ accountId: this.accountId! })
    printGreen(
      `Repaid to RedBank: ${amount} ${denom}. Debt remaining: ${JSON.stringify(positions.debts)}`,
    )
  }

  async repayFullBalance(denom: string) {
    const response = await this.updateCreditAccount([
      { repay: { coin: { amount: 'account_balance', denom } } },
    ])
    printYellow(`Repay, gas used: ${response.gasUsed}, tx: ${response.transactionHash}`)
  }

  async repay(denom: string, amount: string) {
    const response = await this.updateCreditAccount([
      { repay: { coin: { amount: { exact: amount }, denom } } },
    ])
    printYellow(`Repay, gas used: ${response.gasUsed}, tx: ${response.transactionHash}`)
  }

  async reclaimWithTestParams() {
    const positions = await this.query.positions({ accountId: this.accountId! })

    const denom = this.config.chain.baseDenom
    const amount = this.actions!.reclaimAmount
    await this.reclaim(denom, amount)

    printGreen(
      `User reclaimed: ${amount} ${denom}. Lent amount remaining: ${JSON.stringify(
        positions.lends,
      )}`,
    )
  }

  async reclaim(denom: string, amount: string) {
    const response = await this.updateCreditAccount([
      { reclaim: { amount: { exact: amount }, denom } },
    ])
    printYellow(`Reclaim, gas used: ${response.gasUsed}, tx: ${response.transactionHash}`)
  }

  async swapWithTestParams() {
    const amount = this.actions!.swap.amount
    printBlue(
      `Swapping ${amount} ${this.config.chain.baseDenom} for ${this.actions!.secondaryDenom}`,
    )
    const prevPositions = await this.query.positions({ accountId: this.accountId! })
    printBlue(`Previous account balance: ${JSON.stringify(prevPositions.deposits)}`)
    const response = await this.updateCreditAccount([
      {
        swap_exact_in: {
          coin_in: { amount: { exact: amount }, denom: this.config.chain.baseDenom },
<<<<<<< HEAD
          denom_out: this.actions!.secondaryDenom,
          slippage: this.actions!.swap.slippage,
=======
          denom_out: this.actions.secondaryDenom,
          min_receive: '0',
>>>>>>> 3656af74
        },
      },
    ])
    printYellow(`Swap, gas used: ${response.gasUsed}, tx: ${response.transactionHash}`)
    printGreen(`Swap successful`)
    const newPositions = await this.query.positions({ accountId: this.accountId! })
    printGreen(`New account balance: ${JSON.stringify(newPositions.deposits)}`)
  }

  async zapWithTestParams(lp_token_out: string) {
    const response = await this.updateCreditAccount([
      {
        provide_liquidity: {
          coins_in: this.actions!.zap.coinsIn.map((c) => ({
            denom: c.denom,
            amount: { exact: c.amount },
          })),
          lp_token_out,
          slippage: '0.05',
        },
      },
    ])
    printYellow(`Zap, gas used: ${response.gasUsed}, tx: ${response.transactionHash}`)
    const positions = await this.query.positions({ accountId: this.accountId! })
    const lp_balance = positions.deposits.find((c) => c.denom === lp_token_out)!.amount
    printGreen(
      `Zapped ${this.actions!.zap.coinsIn.map((c) => c.denom).join(
        ', ',
      )} for LP token: ${lp_balance} ${lp_token_out}`,
    )
  }

  async unzapWithTestParams(lp_token_in: string) {
    const lpToken = {
      denom: lp_token_in,
      amount: this.actions!.unzapAmount,
    }
    const response = await this.updateCreditAccount([
      {
        withdraw_liquidity: {
          lp_token: { amount: { exact: lpToken.amount }, denom: lpToken.denom },
          slippage: '0.05',
        },
      },
    ])
    printYellow(`Unzap, gas used: ${response.gasUsed}, tx: ${response.transactionHash}`)
    const underlying = await this.query.estimateWithdrawLiquidity({ lpToken })
    printGreen(
      `Unzapped ${lp_token_in} ${this.actions!.unzapAmount} for underlying: ${underlying
        .map((c) => `${c.amount} ${c.denom}`)
        .join(', ')}`,
    )
  }

  async vaultDepositWithTestParams(v: VaultConfigBaseForString, info: VaultInfo) {
    const oldRoverBalance = await this.cwClient.getBalance(
      this.storage.addresses.creditManager!,
      info.tokens.vault_token,
    )
    printBlue('testing vault deposit')
    printGreen(v.addr)
    printGreen(this.actions!.vault.depositAmount)
    printGreen(info.tokens.base_token)
    const response = await this.updateCreditAccount([
      {
        enter_vault: {
          coin: {
            amount: { exact: this.actions!.vault.depositAmount },
            denom: info.tokens.base_token,
          },
          vault: { address: v.addr },
        },
      },
    ])
    printYellow(`Vault deposit, gas used: ${response.gasUsed}, tx: ${response.transactionHash}`)
    const positions = await this.query.positions({ accountId: this.accountId! })
    assert.equal(positions.vaults.length, 1)
    const state = await this.getVaultBalance(v.addr)
    assert(state.locked > 0 || state.unlocked > 0)
    const newRoverBalance = await this.cwClient.getBalance(
      this.storage.addresses.creditManager!,
      info.tokens.vault_token,
    )
    const newAmount = parseInt(newRoverBalance.amount) - parseInt(oldRoverBalance.amount)
    assert(newAmount === state.locked || newAmount === state.unlocked)

    printGreen(
      `Deposited ${this.actions!.vault.depositAmount} ${
        info.tokens.base_token
      } in exchange for ${JSON.stringify(positions.vaults[0].amount)} vault tokens (${
        info.tokens.vault_token
      })`,
    )
  }

  async vaultWithdrawWithTestParams(v: VaultConfigBaseForString, info: VaultInfo) {
    const oldBalance = await this.getAccountBalance(info.tokens.base_token)
    const response = await this.updateCreditAccount([
      {
        exit_vault: {
          amount: this.actions!.vault.withdrawAmount,
          vault: { address: v.addr },
        },
      },
    ])
    printYellow(`Vault withdraw, gas used: ${response.gasUsed}, tx: ${response.transactionHash}`)
    const newBalance = await this.getAccountBalance(info.tokens.base_token)
    assert(newBalance > oldBalance)
    printGreen(
      `Withdrew ${newBalance - oldBalance} ${info.tokens.base_token} in exchange for ${
        this.actions!.vault.withdrawAmount
      } ${info.tokens.vault_token} vault tokens`,
    )
  }

  async vaultRequestUnlockWithTestParams(v: VaultConfigBaseForString, info: VaultInfo) {
    const oldBalance = await this.getVaultBalance(v.addr)
    const response = await this.updateCreditAccount([
      {
        request_vault_unlock: {
          amount: this.actions!.vault.withdrawAmount,
          vault: { address: v.addr },
        },
      },
    ])
    printYellow(
      `Vault request unlock, gas used: ${response.gasUsed}, tx: ${response.transactionHash}`,
    )
    const newBalance = await this.getVaultBalance(v.addr)
    assert(newBalance.locked < oldBalance.locked)
    assert.equal(newBalance.unlocking.length, 1)

    printGreen(
      `Requested unlock: ID #${newBalance.unlocking[0].id}, amount: ${
        newBalance.unlocking[0].coin.amount
      } ${newBalance.unlocking[0].coin.denom} in exchange for: ${
        oldBalance.locked - newBalance.locked
      } ${info.tokens.vault_token}`,
    )
  }

  async refundAllBalances() {
    await this.updateCreditAccount([{ refund_all_coin_balances: {} }])
    const positions = await this.query.positions({ accountId: this.accountId! })
    assert.equal(positions.deposits.length, 0)
    printGreen(`Withdrew all balances back to wallet`)
  }

  async getVaultInfo(v: VaultConfigBaseForString): Promise<VaultInfo> {
    const client = new MarsMockVaultQueryClient(this.cwClient, v.addr)
    return {
      tokens: await client.info(),
      lockup: await this.getLockup(v),
    }
  }

  async depositToPerpVault(denom: string, amount: string) {
    const response = await this.updateCreditAccount(
      [
        {
          deposit_to_perp_vault: {
            denom,
            amount: { exact: amount },
          },
        },
      ],
      [],
    )
    printYellow(
      `Perp vault deposit, gas used: ${response.gasUsed}, tx: ${response.transactionHash}`,
    )
  }

  async unlockFromPerpVault() {
    const positions_before = await this.query.positions({ accountId: this.accountId! })
    const shares = positions_before.perp_vault?.deposit.shares
    const response = await this.updateCreditAccount(
      [
        {
          unlock_from_perp_vault: {
            shares: shares?.toString() || '0',
          },
        },
      ],
      [],
    )
    printYellow(`Perp vault unlock, gas used: ${response.gasUsed}, tx: ${response.transactionHash}`)
  }

  async withdrawFromPerpVault() {
    const response = await this.updateCreditAccount(
      [
        {
          withdraw_from_perp_vault: {},
        },
      ],
      [],
    )
    printYellow(
      `Perp vault withdraw, gas used: ${response.gasUsed}, tx: ${response.transactionHash}`,
    )
  }

  async executePerpOrder(denom: string, orderSize: SignedUint, reduceOnly?: boolean) {
    const response = await this.updateCreditAccount(
      [
        {
          execute_perp_order: {
            denom,
            order_size: orderSize,
            reduce_only: reduceOnly,
          },
        },
      ],
      [],
    )
    printYellow(`Close perp, gas used: ${response.gasUsed}, tx: ${response.transactionHash}`)
  }

  async liquidateDeposit(liqAccId: string, depositDenom: string, debtCoin: Coin) {
    const response = await this.updateCreditAccount(
      [
        {
          liquidate: {
            debt_coin: debtCoin,
            liquidatee_account_id: liqAccId,
            request: {
              deposit: depositDenom,
            },
          },
        },
        { refund_all_coin_balances: {} },
      ],
      [],
    )
    printYellow(`Liquidate deposit, gas used: ${response.gasUsed}, tx: ${response.transactionHash}`)
    const positions = await this.query.positions({ accountId: liqAccId })
    printGreen(`Liquidatee perps positions should be empty: ${JSON.stringify(positions.perps)}`)
  }

  private async getLockup(v: VaultConfigBaseForString): Promise<VaultInfo['lockup']> {
    try {
      return await this.cwClient.queryContractSmart(v.addr, {
        vault_extension: {
          lockup: {
            lockup_duration: {},
          },
        },
      })
    } catch (e) {
      return undefined
    }
  }

  private async getAccountBalance(denom: string) {
    const positions = await this.query.positions({ accountId: this.accountId! })
    const coin = positions.deposits.find((c) => c.denom === denom)
    if (!coin) throw new Error(`No balance of ${denom}`)
    return parseInt(coin.amount)
  }

  private async getVaultBalance(vaultAddr: string) {
    const positions = await this.query.positions({ accountId: this.accountId! })
    const vault = positions.vaults.find((p) => p.vault.address === vaultAddr)
    if (!vault) throw new Error(`No balance for ${vaultAddr}`)

    if ('unlocked' in vault.amount) {
      return {
        unlocked: parseInt(vault.amount.unlocked),
        locked: 0,
        unlocking: [],
      }
    } else {
      return {
        unlocked: 0,
        locked: parseInt(vault.amount.locking.locked),
        unlocking: vault.amount.locking.unlocking.map((lockup) => ({
          id: lockup.id,
          coin: { denom: lockup.coin.denom, amount: parseInt(lockup.coin.amount) },
        })),
      }
    }
  }

  private async updateCreditAccount(actions: Action[], funds?: Coin[]) {
    return await this.exec.updateCreditAccount(
      { actions, accountId: this.accountId! },
      'auto',
      undefined,
      funds,
    )
  }
}<|MERGE_RESOLUTION|>--- conflicted
+++ resolved
@@ -201,13 +201,8 @@
       {
         swap_exact_in: {
           coin_in: { amount: { exact: amount }, denom: this.config.chain.baseDenom },
-<<<<<<< HEAD
           denom_out: this.actions!.secondaryDenom,
-          slippage: this.actions!.swap.slippage,
-=======
-          denom_out: this.actions.secondaryDenom,
           min_receive: '0',
->>>>>>> 3656af74
         },
       },
     ])
